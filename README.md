--- conflicted
+++ resolved
@@ -1,10 +1,8 @@
 Additional implementation of BIKE (Bit Flipping Key Encapsulation) 
 ------------------------------------------------------------------
-<<<<<<< HEAD
+
 This package adds m4ri to solve equations based on the original bike-kem, and considers using supplementary keys to increase the decoding success rate.
-=======
-(--master is the original file, and the development branch is modified using Gaussian and m4ri algorithms.)
->>>>>>> 4e969c30
+
 
 This package is an "Additional Optimized" implementation of the 
 Key Encapsulation Mechanism (KEM) [BIKE](https://bikesuite.org). 
